--- conflicted
+++ resolved
@@ -31,11 +31,8 @@
 matplotlib = "3.5"
 scikit-learn = "1.3"
 coverage-conditional-plugin = "^0.7.0"
-<<<<<<< HEAD
 xgboost = "^2.0.3"
-=======
 pillow = "^10.2.0"
->>>>>>> d212bc65
 
 [tool.poetry.dev-dependencies]
 nox-poetry = "*"
