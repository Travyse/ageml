import pytest
import os
import numpy as np
import ageml.modelling as modelling


# TODO: Do this as a fixture
# Class for quickly initializing
class AgeMLTest(modelling.AgeML):
    def __init__(
        self,
        scaler="standard",
        scaler_params={"with_mean": True},
        model="linear",
        model_params={"fit_intercept": True},
        CV_split=5,
        seed=42,
    ):
        self.scaler = scaler
        self.scaler_params = scaler_params  # For the 'copy' param. Placeholding
        self.model = model
        self.model_params = model_params  # For the 'fit_intercept' param. Placeholding
        self.CV_split = CV_split
        self.seed = seed
        super().__init__(
            self.scaler,
            self.scaler_params,
            self.model,
            self.model_params,
            self.CV_split,
            self.seed,
        )
<<<<<<< HEAD
=======


@pytest.fixture
def dummy_classifier():
    return modelling.Classifier()
>>>>>>> 242dcc40


def test_set_unavailable_scaler():
    with pytest.raises(ValueError) as exc_info:
        age_ml_dummy = AgeMLTest(scaler="Mondong")
        del age_ml_dummy  # To avoid linting error regarding unused variable
    assert exc_info.type == ValueError
    assert str(exc_info.value) == "Must select an available scaler type."


def test_set_unavailable_model():
    with pytest.raises(ValueError) as exc_info:
        age_ml_dummy = AgeMLTest(model="Mondong")
        del age_ml_dummy  # To avoid linting error regarding unused variable
    assert exc_info.type == ValueError
    assert str(exc_info.value) == "Must select an available model type."


def test_set_pipeline_none_model():
    # Instantiate a correct object
    age_ml_dummy = AgeMLTest()

    # Set a None model in an unauthorized manner (direct modification)
    age_ml_dummy.model = None  # Do not do this in practice please!

    # Set the pipeline to trigger the ValueError
    with pytest.raises(ValueError) as exc_info:
        age_ml_dummy.set_pipeline()
    assert exc_info.type == ValueError
    error_message = "Must set a valid model or scaler before setting pipeline."
    assert str(exc_info.value) == error_message

    # Restore for the next case
    age_ml_dummy.set_model("linear")

    # Set None scaler in an unauthorized manner (direct modification)
    age_ml_dummy.scaler = None
    # Set the pipeline to trigger the Value Error again
    with pytest.raises(ValueError) as exc_info:
        age_ml_dummy.set_pipeline()
    assert exc_info.type == ValueError
    error_message = "Must set a valid model or scaler before setting pipeline."
    assert str(exc_info.value) == error_message
<<<<<<< HEAD


# TODO: test: metrics, summary_metrics, fit_age_bias, predict_age_bias, fit_age, predict_age
# TODO: check all errors raised
=======
>>>>>>> 242dcc40


# TODO: test: metrics, summary_metrics, fit_age_bias, predict_age_bias, fit_age, predict_age
# TODO: check all errors raised

def test_fit_age():
    pass


def test_classifier_fit_age(dummy_classifier):
    # Create data
    x = np.concatenate((np.zeros(1000), np.ones(1000)))
    y = np.concatenate((np.zeros(1000), np.ones(1000)))

    # Modify x
    x[0] = 1
    x[1000] = 0
    x = x.reshape(-1, 1)

    # Fit
    y_pred = dummy_classifier.fit_model(x, y)

    # Assert
    assert y_pred[0] > 0.5
    assert y_pred[1000] < 0.5
    for i in range(1, 1000):
        assert y_pred[i] < 0.5
        assert y_pred[i + 1000] > 0.5


def test_classification_predict_error(dummy_classifier):
    # Data
    x = [1, 2, 3]
    with pytest.raises(ValueError) as exc_info:
        dummy_classifier.predict(x)
    assert exc_info.type == ValueError
    error_message = "Must fit the classifier before calling predict."
    assert str(exc_info.value) == error_message<|MERGE_RESOLUTION|>--- conflicted
+++ resolved
@@ -30,14 +30,11 @@
             self.CV_split,
             self.seed,
         )
-<<<<<<< HEAD
-=======
 
 
 @pytest.fixture
 def dummy_classifier():
     return modelling.Classifier()
->>>>>>> 242dcc40
 
 
 def test_set_unavailable_scaler():
@@ -81,13 +78,6 @@
     assert exc_info.type == ValueError
     error_message = "Must set a valid model or scaler before setting pipeline."
     assert str(exc_info.value) == error_message
-<<<<<<< HEAD
-
-
-# TODO: test: metrics, summary_metrics, fit_age_bias, predict_age_bias, fit_age, predict_age
-# TODO: check all errors raised
-=======
->>>>>>> 242dcc40
 
 
 # TODO: test: metrics, summary_metrics, fit_age_bias, predict_age_bias, fit_age, predict_age
