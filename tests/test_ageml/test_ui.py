--- conflicted
+++ resolved
@@ -27,23 +27,14 @@
         self.factors = None
         self.clinical = None
         self.ages = None
-<<<<<<< HEAD
-=======
         self.group1 = None
         self.group2 = None
->>>>>>> 242dcc40
 
 
 @pytest.fixture
 def features():
     df = pd.DataFrame(
         {
-<<<<<<< HEAD
-            "id": [1, 2, 3, 4, 5],
-            "age": [50, 60, 70, 80, 90],
-            "feature1": [1.3, 2.2, 3.9, 4.1, 5.7],
-            "feature2": [9.4, 8.2, 7.5, 6.4, 5.3],
-=======
             "id": [1, 2, 3, 4, 5, 6, 7, 8, 9,
                    10, 11, 12, 13, 14, 15, 16, 17, 18, 19, 20],
             "age": [50, 55, 60, 65, 70, 75, 80, 85, 90, 57,
@@ -52,7 +43,6 @@
                          1.4, 2.2, 3.8, 4.5, 5.4, 6.2, 7.8, 8.2, 9.2, 2.6],
             "feature2": [9.4, 8.2, 7.5, 6.4, 5.3, 4.1, 3.9, 2.2, 1.3, 9.4,
                          9.3, 8.1, 7.9, 6.5, 5.0, 4.0, 3.7, 2.1, 1.4, 8.3],
->>>>>>> 242dcc40
         }
     )
     df.set_index("id", inplace=True)
@@ -63,32 +53,12 @@
 def factors():
     df = pd.DataFrame(
         {
-<<<<<<< HEAD
-            "id": [1, 2, 3, 4, 5],
-            "factor1": [1.3, 2.2, 3.9, 4.1, 5.7],
-            "factor2": [9.4, 8.2, 7.5, 6.4, 5.3],
-            "factor3": [1.3, 2.2, 3.9, 4.1, 5.7]
-        }
-    )
-    df.set_index("id", inplace=True)
-    return df
-
-
-@pytest.fixture
-def clinical():
-    df = pd.DataFrame(
-        {
-            "id": [1, 2, 3, 4, 5],
-            "CN": [True, False, True, False, True],
-            "group1": [False, True, False, True, False],
-=======
             "id": [1, 2, 3, 4, 5, 6, 7, 8, 9,
                    10, 11, 12, 13, 14, 15, 16, 17, 18, 19, 20],
             "factor1": [1.3, 2.2, 3.9, 4.1, 5.7, 6.4, 7.5, 8.2, 9.4, 1.3,
                         1.3, 2.2, 3.9, 4.1, 5.7, 6.4, 7.5, 8.2, 9.4, 2.2],
             "factor2": [0.1, 1.3, 2.2, 3.9, 4.1, 5.7, 6.4, 7.5, 8.2, 9.4,
                         4.7, 3.7, 2.3, 1.2, 0.9, 0.3, 0.2, 0.1, 0.1, 0.1],
->>>>>>> 242dcc40
         }
     )
     df.set_index("id", inplace=True)
@@ -96,16 +66,6 @@
 
 
 @pytest.fixture
-<<<<<<< HEAD
-def ages():
-    df = pd.DataFrame(
-        {
-            "id": [1, 2, 3, 4, 5],
-            "age": [50, 60, 70, 80, 90],
-            "predicted age": [55, 67, 57, 75, 85],
-            "corrected age": [51, 58, 73, 80, 89],
-            "delta": [1, -2, 3, 0, -1],
-=======
 def clinical():
     df = pd.DataFrame(
         {
@@ -135,7 +95,6 @@
                               87, 93, 49, 55, 67, 57, 75, 85, 64, 87],
             "delta": [1, -2, 3, 0, -1, 2, 1, 0, -3, 1,
                       2, 1, 0, -1, 2, 1, 0, -3, 1, 2],
->>>>>>> 242dcc40
         }
     )
     df.set_index("id", inplace=True)
@@ -236,7 +195,6 @@
     dummy_interface.args.features = features_path
 
     # Test error risen
-<<<<<<< HEAD
     with pytest.raises(KeyError) as exc_info:
         dummy_interface.load_data()
     assert exc_info.type == KeyError
@@ -300,83 +258,6 @@
     # Change booleans to other types
     clinical.loc[2, "CN"] = 1.3
     clinical.loc[3, "group1"] = "mondongo"  # excellent placeholder
-    clinical_path = create_csv(clinical, dummy_interface.dir_path)
-    dummy_interface.args.clinical = clinical_path
-
-    # Test error risen
-    with pytest.raises(TypeError) as exc_info:
-        dummy_interface.load_data()
-    assert exc_info.type == TypeError
-    assert exc_info.value.args[0] == "Clinical columns must be boolean type."
-
-
-def test_load_data_ages_warning(dummy_interface, ages):
-    ages_path = create_csv(ages, dummy_interface.dir_path)
-    dummy_interface.args.ages = ages_path
-=======
-    with pytest.raises(KeyError) as exc_info:
-        dummy_interface.load_data()
-    assert exc_info.type == KeyError
-    error_message = "Features file must contain a column name 'age', or any other case-insensitive variation."
-    assert exc_info.value.args[0] == error_message
-
-
-def test_load_data_cn_not_column(dummy_interface, clinical):
-    # Test no CN column in clinical
-    clinical.drop("CN", axis=1, inplace=True)
-    clinical_path = create_csv(clinical, dummy_interface.dir_path)
-    dummy_interface.args.clinical = clinical_path
-
-    # Test error risen
-    with pytest.raises(KeyError) as exc_info:
-        dummy_interface.load_data()
-    assert exc_info.type == KeyError
-    error_message = "Clinical file must contian a column name 'CN' or any other case-insensitive variation."
-    assert exc_info.value.args[0] == error_message
-
-
-def test_load_data_ages_missing_column(dummy_interface, ages):
-    # Test removal of columns
-    cols = ["age", "predicted age", "corrected age", "delta"]
-    for col in cols:
-        # Remove column
-        df = ages.copy()
-        df.drop(col, axis=1, inplace=True)
-        file_path = create_csv(df, dummy_interface.dir_path)
-        dummy_interface.args.ages = file_path
-
-        # Test error risen
-        with pytest.raises(KeyError) as exc_info:
-            dummy_interface.load_data()
-        assert exc_info.type == KeyError
-        error_message = "Ages file must contain a column name %s" % col
-        assert exc_info.value.args[0] == error_message
-
-
-def test_load_data_required_file_types(dummy_interface):
-    dummy_interface.args.features = None
-    with pytest.raises(ValueError) as exc_info:
-        dummy_interface.load_data(required=["features"])
-    assert exc_info.type == ValueError
-    assert exc_info.value.args[0] == "Features file must be provided."
-
-    dummy_interface.args.clinical = None
-    with pytest.raises(ValueError) as exc_info:
-        dummy_interface.load_data(required=["clinical"])
-    assert exc_info.type == ValueError
-    assert exc_info.value.args[0] == "Clinical file must be provided."
-
-    dummy_interface.args.factors = None
-    with pytest.raises(ValueError) as exc_info:
-        dummy_interface.load_data(required=["factors"])
-    assert exc_info.type == ValueError
-    assert exc_info.value.args[0] == "Factors file must be provided."
-
-
-def test_load_data_clinical_not_boolean(dummy_interface, clinical):
-    # Change booleans to other types
-    clinical.loc[2, "CN"] = 1.3
-    clinical.loc[3, "group1"] = "mondongo"
     clinical_path = create_csv(clinical, dummy_interface.dir_path)
     dummy_interface.args.clinical = clinical_path
 
@@ -424,41 +305,6 @@
     dummy_interface.args.features = features_path
     dummy_interface.args.clinical = clinical_path
 
->>>>>>> 242dcc40
-    with pytest.warns(UserWarning) as warn_record:
-        dummy_interface.load_data()
-        dummy_interface.load_data()
-    assert isinstance(warn_record.list[0].message, UserWarning)
-    expected = (
-        "Ages file already loaded, overwriting with  %s provided file."
-        % dummy_interface.args.ages
-    )
-    assert warn_record.list[0].message.args[0] == expected
-
-
-def test_load_data_nan_values_warning(dummy_interface, features):
-    # Remove from features a few values
-    features.loc[2, "feature1"] = np.nan
-    features.loc[3, "feature2"] = np.nan
-    features_path = create_csv(features, dummy_interface.dir_path)
-    dummy_interface.args.features = features_path
-
-    with pytest.warns(UserWarning) as warn_record:
-        dummy_interface.load_data()
-    assert isinstance(warn_record.list[0].message, UserWarning)
-    expected = f"Subjects with missing data in features: {[2, 3]}"
-    assert warn_record.list[0].message.args[0] == expected
-
-
-def test_load_data_different_indexes_warning(dummy_interface, features, clinical):
-    # Drop subjects 2 and 3 from features
-    features.drop([2, 3], axis=0, inplace=True)
-    clinical.drop([4], axis=0, inplace=True)
-    features_path = create_csv(features, dummy_interface.dir_path)
-    clinical_path = create_csv(clinical, dummy_interface.dir_path)
-    dummy_interface.args.features = features_path
-    dummy_interface.args.clinical = clinical_path
-
     with pytest.warns(UserWarning) as warn_record:
         dummy_interface.load_data()
     assert isinstance(warn_record.list[0].message, UserWarning)
@@ -477,24 +323,6 @@
     with pytest.warns(UserWarning) as warn_record:
         dummy_interface.age_distribution([df1, df2], labels=["dist1", "dist2"])
     assert isinstance(warn_record.list[0].message, UserWarning)
-<<<<<<< HEAD
-=======
-    expected = "Subjects in dataframe features not in dataframe clinical: [%d]" % (4)
-    assert warn_record.list[0].message.args[0] == expected
-    assert isinstance(warn_record.list[1].message, UserWarning)
-    expected = "Subjects in dataframe clinical not in dataframe features: [%d, %d]" % (2, 3)
-    assert warn_record.list[1].message.args[0] == expected
-
-
-def test_age_distribution_warning(dummy_interface):
-    dist1 = np.random.normal(loc=50, scale=1, size=100)
-    dist2 = np.random.normal(loc=0, scale=1, size=100)
-    df1 = pd.DataFrame({"age": dist1})
-    df2 = pd.DataFrame({"age": dist2})
-    with pytest.warns(UserWarning) as warn_record:
-        dummy_interface.age_distribution([df1, df2], labels=["dist1", "dist2"])
-    assert isinstance(warn_record.list[0].message, UserWarning)
->>>>>>> 242dcc40
     expected = "Age distributions %s and %s are not similar." % ("dist1", "dist2")
     assert warn_record.list[0].message.args[0] == expected
 
@@ -510,17 +338,10 @@
 
     # Check for the existence of the output figures
     figs = [
-<<<<<<< HEAD
         "age_bias_correction_all",
         "age_distribution_controls",
         "features_vs_age_controls",
         "chronological_vs_pred_age_all",
-=======
-        "age_bias_correction",
-        "age_distribution_controls",
-        "features_vs_age",
-        "true_vs_pred_age",
->>>>>>> 242dcc40
     ]
     svg_paths = [
         os.path.join(dummy_interface.dir_path, f"figures/{fig}.svg") for fig in figs
@@ -545,12 +366,7 @@
     )
 
 
-<<<<<<< HEAD
 # TODO: def test_run_age_with_covars(dummy_interface, ages, features, covariates):
-
-
-=======
->>>>>>> 242dcc40
 def test_run_lifestyle(dummy_interface, ages, factors):
     # Run the lifestyle pipeline
     ages_path = create_csv(ages, dummy_interface.dir_path)
@@ -595,8 +411,52 @@
     # Check for the existence of the log
     log_path = os.path.join(dummy_interface.dir_path, "log.txt")
     assert os.path.exists(log_path)
-<<<<<<< HEAD
-=======
+
+
+def test_run_lifestyle(dummy_interface, ages, factors):
+    # Run the lifestyle pipeline
+    ages_path = create_csv(ages, dummy_interface.dir_path)
+    factors_path = create_csv(factors, dummy_interface.dir_path)
+    dummy_interface.args.ages = ages_path
+    dummy_interface.args.factors = factors_path
+    dummy_interface.run_lifestyle()
+
+    # Check for the existence of the output directory
+    assert os.path.exists(dummy_interface.dir_path)
+
+    # Check for the existence of the output figures
+    figs = ["factors_vs_deltas"]
+    svg_paths = [
+        os.path.join(dummy_interface.dir_path, f"figures/{fig}.svg") for fig in figs
+    ]
+    assert all([os.path.exists(svg_path) for svg_path in svg_paths])
+
+    # Check for the existence of the log
+    log_path = os.path.join(dummy_interface.dir_path, "log.txt")
+    assert os.path.exists(log_path)
+
+
+def test_run_clinical(dummy_interface, ages, clinical):
+    # Run the clinical pipeline
+    ages_path = create_csv(ages, dummy_interface.dir_path)
+    clinical_path = create_csv(clinical, dummy_interface.dir_path)
+    dummy_interface.args.ages = ages_path
+    dummy_interface.args.clinical = clinical_path
+    dummy_interface.run_clinical()
+
+    # Check for the existence of the output directory
+    assert os.path.exists(dummy_interface.dir_path)
+
+    # Check for the existence of the output figures
+    figs = ["age_distribution_clinical_groups", "clinical_groups_box_plot"]
+    svg_paths = [
+        os.path.join(dummy_interface.dir_path, f"figures/{fig}.svg") for fig in figs
+    ]
+    assert all([os.path.exists(svg_path) for svg_path in svg_paths])
+
+    # Check for the existence of the log
+    log_path = os.path.join(dummy_interface.dir_path, "log.txt")
+    assert os.path.exists(log_path)
 
 
 def test_run_classification(dummy_interface, ages, clinical):
@@ -625,7 +485,6 @@
 
 
 def test_classification_group_not_given(dummy_interface, ages, clinical):
->>>>>>> 242dcc40
 
     # Run create classification pipeline with no groups
     ages_path = create_csv(ages, dummy_interface.dir_path)
@@ -655,8 +514,8 @@
     assert exc_info.type == ValueError
     error_msg = "Classes must be one of the following: ['%s', '%s']" % ('cn', 'group1')
     assert exc_info.value.args[0] == error_msg
-   
-   
+
+
 def test_interface_setup_dir_existing_warning(dummy_interface):
     # Setup another dummy_interface in the newly created directory
     with pytest.warns(UserWarning) as warn_record:
@@ -946,7 +805,6 @@
 
     # Test no input or mutiple arguments
     dummy_cli.line = "r"
-<<<<<<< HEAD
     error = dummy_cli.run_command()
     assert error == "Must provide one argument only."
     dummy_cli.line = "r type1 type1"
@@ -957,14 +815,6 @@
     dummy_cli.line = "r type1"
     error = dummy_cli.run_command()
     assert error == "Choose a valid run type: age, lifestyle, clinical, classification"
-=======
-    error = dummy_cli.run_command()
-    assert error == "Must provide at least one argument."
-
-    # Test passing invalid run type
-    dummy_cli.line = "r type1"
-    error = dummy_cli.run_command()
-    assert error == "Choose a valid run type: age, lifestyle, clinical, classification"
 
     # Test passing run type with more arguments than required
     dummy_cli.line = "r age 1"
@@ -985,7 +835,6 @@
     dummy_cli.line = "r classification 1 2 3"
     error = dummy_cli.run_command()
     assert error == "For run type classification two arguments should be given"
->>>>>>> 242dcc40
 
     # Test passing correct arguments
     dummy_cli.line = "r age"
